--- conflicted
+++ resolved
@@ -7,11 +7,8 @@
 ### Bugfixes
 - [2635](https://github.com/influxdb/influxdb/issues/2635): Fix querying against boolean field in WHERE clause.
 - [2644](https://github.com/influxdb/influxdb/issues/2644): Make SHOW queries work with FROM /<regex>/.
-<<<<<<< HEAD
 - [2501](https://github.com/influxdb/influxdb/issues/2501): Name the FlagSet for the shell and add a version flag. Thanks @neonstalwart
-=======
-- [2647](https://github.com/influxdb/influxdb/issues/2647): Fixes typos in sample config file
->>>>>>> ac76e5c2
+- [2647](https://github.com/influxdb/influxdb/issues/2647): Fixes typos in sample config file - thanks @claws!
 
 ## v0.9.0-rc31 [2015-05-21]
 
